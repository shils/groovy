--- conflicted
+++ resolved
@@ -38,12 +38,9 @@
     }
 
     void testNullValue() {
-<<<<<<< HEAD
         assert toJson(null) == "null"
-=======
         // test every overloaded version
         assert toJson((Object) null) == "null"
->>>>>>> 0e14cb04
         assert toJson((Boolean) null) == 'null'
         assert toJson((Number) null) == 'null'
         assert toJson((Character) null) == 'null'
